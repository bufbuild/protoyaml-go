// Copyright 2023-2024 Buf Technologies, Inc.
//
// Licensed under the Apache License, Version 2.0 (the "License");
// you may not use this file except in compliance with the License.
// You may obtain a copy of the License at
//
//      http://www.apache.org/licenses/LICENSE-2.0
//
// Unless required by applicable law or agreed to in writing, software
// distributed under the License is distributed on an "AS IS" BASIS,
// WITHOUT WARRANTIES OR CONDITIONS OF ANY KIND, either express or implied.
// See the License for the specific language governing permissions and
// limitations under the License.

package protoyaml

import (
	"testing"

	testv1 "github.com/bufbuild/protoyaml-go/internal/gen/proto/buf/protoyaml/test/v1"
	"github.com/stretchr/testify/assert"
	"github.com/stretchr/testify/require"
	"google.golang.org/protobuf/proto"
	"google.golang.org/protobuf/types/known/durationpb"
)

func TestParseDuration(t *testing.T) {
	t.Parallel()
	for _, testCase := range []struct {
		Input    string
		Expected *durationpb.Duration
		ErrMsg   string
	}{
		{Input: "", Expected: nil, ErrMsg: "invalid duration"},
		{Input: "-", Expected: nil, ErrMsg: "invalid duration"},
		{Input: "s", Expected: nil, ErrMsg: "invalid duration"},
		{Input: ".", Expected: nil, ErrMsg: "invalid duration"},
		{Input: "-s", Expected: nil, ErrMsg: "invalid duration"},
		{Input: ".s", Expected: nil, ErrMsg: "invalid duration"},
		{Input: "-.", Expected: nil, ErrMsg: "invalid duration"},
		{Input: "-.s", Expected: nil, ErrMsg: "invalid duration"},
		{Input: "--0s", Expected: nil, ErrMsg: "invalid duration"},
		{Input: "0y", Expected: nil, ErrMsg: "unknown unit"},
		{Input: "0so", Expected: nil, ErrMsg: "unknown unit"},
		{Input: "0os", Expected: nil, ErrMsg: "unknown unit"},
		{Input: "0s-0ms", Expected: nil, ErrMsg: "invalid duration"},
		{Input: "0.5ns", Expected: nil, ErrMsg: "fractional nanos"},
		{Input: "0.0005us", Expected: nil, ErrMsg: "fractional nanos"},
		{Input: "0.0000005μs", Expected: nil, ErrMsg: "fractional nanos"},
		{Input: "0.0000000005ms", Expected: nil, ErrMsg: "fractional nanos"},
		{Input: "9223372036854775807s", Expected: &durationpb.Duration{Seconds: 9223372036854775807}},
		{Input: "9223372036854775808s", ErrMsg: "out of range"},
		{Input: "-9223372036854775808s", Expected: &durationpb.Duration{Seconds: -9223372036854775808}},
		{Input: "-9223372036854775809s", ErrMsg: "out of range"},
		{Input: "18446744073709551615s", ErrMsg: "out of range"},
		{Input: "18446744073709551616s", ErrMsg: "overflow"},
		{Input: "0"},
		{Input: "0s"},
		{Input: "-0s"},
		{Input: "1s", Expected: &durationpb.Duration{Seconds: 1}},
		{Input: "-1s", Expected: &durationpb.Duration{Seconds: -1}},
		{Input: "1.5s", Expected: &durationpb.Duration{Seconds: 1, Nanos: 500000000}},
		{Input: "-1.5s", Expected: &durationpb.Duration{Seconds: -1, Nanos: -500000000}},
		{Input: "1.000000001s", Expected: &durationpb.Duration{Seconds: 1, Nanos: 1}},
		{Input: "1.0000000001s", ErrMsg: "fractional nanos"},
		{Input: "1.000000000s", Expected: &durationpb.Duration{Seconds: 1}},
		{Input: "1.0000000010s", Expected: &durationpb.Duration{Seconds: 1, Nanos: 1}},
		{Input: "1h", Expected: &durationpb.Duration{Seconds: 3600}},
		{Input: "1m", Expected: &durationpb.Duration{Seconds: 60}},
		{Input: "1h1m", Expected: &durationpb.Duration{Seconds: 3660}},
		{Input: "1h1m1s", Expected: &durationpb.Duration{Seconds: 3661}},
		{Input: "1h1m1.5s", Expected: &durationpb.Duration{Seconds: 3661, Nanos: 500000000}},
		{Input: "1.5h1m1.5s", Expected: &durationpb.Duration{Seconds: 5461, Nanos: 500000000}},
		{Input: "1.5h1m1.5s1.5h1m1.5s", Expected: &durationpb.Duration{Seconds: 10923}},
		{Input: "1h1m1s1ms1us1μs1µs1ns", Expected: &durationpb.Duration{Seconds: 3661, Nanos: 1003001}},
	} {
		testCase := testCase
		t.Run(testCase.Input, func(t *testing.T) {
			t.Parallel()
			actual, err := ParseDuration(testCase.Input)
			if testCase.ErrMsg != "" {
				require.ErrorContains(t, err, testCase.ErrMsg)
				return
			}
			require.NoError(t, err)
			assert.Equal(t, testCase.Expected.GetSeconds(), actual.GetSeconds())
			assert.Equal(t, testCase.Expected.GetNanos(), actual.GetNanos())
		})
	}
}

func TestExtension(t *testing.T) {
	t.Parallel()

	actual := &testv1.Proto2Test{}
	err := Unmarshal([]byte(`[buf.protoyaml.test.v1.p2t_string_ext]: hi`), actual)
	require.NoError(t, err)
	require.Equal(t, "hi", proto.GetExtension(actual, testv1.E_P2TStringExt))
<<<<<<< HEAD
}

func TestDiscardUnknown(t *testing.T) {
	t.Parallel()

	data := []byte(`unknown: hi`)

	actual := &testv1.Proto2Test{}
	err := Unmarshal(data, actual)
	require.Error(t, err)

	err = UnmarshalOptions{
		DiscardUnknown: true,
	}.Unmarshal(data, actual)
	require.NoError(t, err)
}

func testRunYAML(path string, msg proto.Message) error {
	// Read the test file
	file, err := os.Open(path)
	if err != nil {
		return err
	}
	defer file.Close()
	data, err := io.ReadAll(file)
	if err != nil {
		return err
	}

	validator, err := protovalidate.New()
	if err != nil {
		return err
	}

	return UnmarshalOptions{
		Validator: validator,
		Path:      path,
	}.Unmarshal(data, msg)
}

func testRunYAMLFile(t *testing.T, testFile string) {
	t.Helper()

	var err error
	switch {
	case strings.HasSuffix(testFile, ".proto2test.yaml"):
		err = testRunYAML(testFile, &testv1.Proto2Test{})
	case strings.HasSuffix(testFile, ".proto3test.yaml"):
		err = testRunYAML(testFile, &testv1.Proto3Test{})
	case strings.HasSuffix(testFile, ".const.yaml"):
		err = testRunYAML(testFile, &testv1.ConstValues{})
	case strings.HasSuffix(testFile, ".validate.yaml"):
		err = testRunYAML(testFile, &testv1.ValidateTest{})
	default:
		t.Fatalf("Unknown test file extension: %s", testFile)
	}
	var errorText string
	if err != nil {
		errorText = err.Error()
	}
	// Read the expected file
	expectedFileName := strings.TrimSuffix(testFile, ".yaml") + ".txt"
	expectedFile, err := os.Open(expectedFileName)
	var expectedData []byte
	if err != nil {
		t.Fatal(err)
	} else {
		defer expectedFile.Close()
		expectedData, err = io.ReadAll(expectedFile)
		if err != nil {
			t.Fatal(err)
		}
	}
	expectedText := string(expectedData)
	if expectedText != errorText {
		diff := cmp.Diff(expectedText, errorText)
		t.Errorf("%s: Test %s failed:\nExpected:\n%s\nActual:\n%s\nDiff:\n%s", expectedFileName, testFile, expectedText, errorText, diff)
	}
=======
>>>>>>> 12f50d2b
}<|MERGE_RESOLUTION|>--- conflicted
+++ resolved
@@ -96,13 +96,16 @@
 	err := Unmarshal([]byte(`[buf.protoyaml.test.v1.p2t_string_ext]: hi`), actual)
 	require.NoError(t, err)
 	require.Equal(t, "hi", proto.GetExtension(actual, testv1.E_P2TStringExt))
-<<<<<<< HEAD
 }
 
 func TestDiscardUnknown(t *testing.T) {
 	t.Parallel()
 
-	data := []byte(`unknown: hi`)
+	data := []byte(`
+unknown: hi
+values:
+  - oneof_string_value: hi
+`)
 
 	actual := &testv1.Proto2Test{}
 	err := Unmarshal(data, actual)
@@ -112,69 +115,5 @@
 		DiscardUnknown: true,
 	}.Unmarshal(data, actual)
 	require.NoError(t, err)
-}
-
-func testRunYAML(path string, msg proto.Message) error {
-	// Read the test file
-	file, err := os.Open(path)
-	if err != nil {
-		return err
-	}
-	defer file.Close()
-	data, err := io.ReadAll(file)
-	if err != nil {
-		return err
-	}
-
-	validator, err := protovalidate.New()
-	if err != nil {
-		return err
-	}
-
-	return UnmarshalOptions{
-		Validator: validator,
-		Path:      path,
-	}.Unmarshal(data, msg)
-}
-
-func testRunYAMLFile(t *testing.T, testFile string) {
-	t.Helper()
-
-	var err error
-	switch {
-	case strings.HasSuffix(testFile, ".proto2test.yaml"):
-		err = testRunYAML(testFile, &testv1.Proto2Test{})
-	case strings.HasSuffix(testFile, ".proto3test.yaml"):
-		err = testRunYAML(testFile, &testv1.Proto3Test{})
-	case strings.HasSuffix(testFile, ".const.yaml"):
-		err = testRunYAML(testFile, &testv1.ConstValues{})
-	case strings.HasSuffix(testFile, ".validate.yaml"):
-		err = testRunYAML(testFile, &testv1.ValidateTest{})
-	default:
-		t.Fatalf("Unknown test file extension: %s", testFile)
-	}
-	var errorText string
-	if err != nil {
-		errorText = err.Error()
-	}
-	// Read the expected file
-	expectedFileName := strings.TrimSuffix(testFile, ".yaml") + ".txt"
-	expectedFile, err := os.Open(expectedFileName)
-	var expectedData []byte
-	if err != nil {
-		t.Fatal(err)
-	} else {
-		defer expectedFile.Close()
-		expectedData, err = io.ReadAll(expectedFile)
-		if err != nil {
-			t.Fatal(err)
-		}
-	}
-	expectedText := string(expectedData)
-	if expectedText != errorText {
-		diff := cmp.Diff(expectedText, errorText)
-		t.Errorf("%s: Test %s failed:\nExpected:\n%s\nActual:\n%s\nDiff:\n%s", expectedFileName, testFile, expectedText, errorText, diff)
-	}
-=======
->>>>>>> 12f50d2b
+	require.Equal(t, "hi", actual.GetValues()[0].GetOneofStringValue())
 }
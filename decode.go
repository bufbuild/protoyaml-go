--- conflicted
+++ resolved
@@ -1265,19 +1265,8 @@
 
 // parseDurationNest parses a single segment of the duration string.
 func parseDurationNext(str string, totalNanos *big.Int) (string, error) {
-<<<<<<< HEAD
 	// Parse the number and unit.
 	whole, frac, scale, unitName, str, err := parseNumberWithUnit(str)
-=======
-	// The next character must be [0-9.]
-	if str[0] != '.' && ('0' > str[0] || str[0] > '9') {
-		return "", errors.New("invalid duration")
-	}
-	var err error
-	var whole, frac uint64
-	var pre bool // Whether we have seen a digit before the dot.
-	whole, str, pre, err = leadingInt(str)
->>>>>>> 21dd488e
 	if err != nil {
 		return "", err
 	}
